--- conflicted
+++ resolved
@@ -60,15 +60,9 @@
     "@types/mz": "0.0.32",
     "@types/request-promise": "4.1.42",
     "husky": "0.14.3",
-<<<<<<< HEAD
     "json-schema-to-typescript": "6.0.1",
-    "prettier": "1.14.0",
+    "prettier": "1.14.3",
     "semantic-release": "15.10.3",
-=======
-    "json-schema-to-typescript": "5.5.0",
-    "prettier": "1.14.3",
-    "semantic-release": "15.9.3",
->>>>>>> 9f958259
     "tslint": "5.11.0",
     "typescript": "3.0.1"
   }
