--- conflicted
+++ resolved
@@ -49,7 +49,6 @@
     "source-map-support": "0.5.6"
   },
   "devDependencies": {
-<<<<<<< HEAD
     "@commitlint/cli": "^7.0.0",
     "@commitlint/config-conventional": "^7.0.1",
     "@sourcegraph/prettierrc": "^2.2.0",
@@ -58,16 +57,6 @@
     "@types/execa": "^0.9.0",
     "@types/inquirer": "0.0.43",
     "@types/js-yaml": "^3.11.2",
-=======
-    "@commitlint/cli": "7.0.0",
-    "@commitlint/config-conventional": "7.0.1",
-    "@sourcegraph/prettierrc": "2.2.0",
-    "@sourcegraph/tsconfig": "3.0.0",
-    "@sourcegraph/tslint-config": "12.0.0",
-    "@types/execa": "0.9.0",
-    "@types/inquirer": "0.0.42",
-    "@types/js-yaml": "3.11.2",
->>>>>>> 418ebebc
     "@types/mz": "0.0.32",
     "@types/request-promise": "4.1.42",
     "husky": "0.14.3",
